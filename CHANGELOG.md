# Changelog

All notable changes to this project will be documented in this file.

<<<<<<< HEAD
- Remove the `authors` field from all `Cargo.toml` files

## v0.3.0 (2025-09-04)
=======
The format is based on [Keep a Changelog](https://keepachangelog.com/en/1.1.0/),
and this project adheres to [Semantic Versioning](https://semver.org/spec/v2.0.0.html).
>>>>>>> bb3886d3

## [Unreleased][]

## [v0.3.0][] - 2025-09-04

### Added

- GitHub workflow to check that contributors have signed the CLA

### Changed

- Use `bindgen` to automatically generate bindings to `tasecureapi`
  ([#22](https://github.com/rdkcentral/secapi-rust/issues/22))

## [v0.2.2][] - 2025-05-13

### Changed

- Update
  [tasecureapi](https://github.com/rdkcentral/tasecureapi/tree/70556a4c156cdcc18248eb56a7544e47e21636bf)
  to `70556a4`

### Fixed

- Fix broken CI GitHub workflow
- Various clippy warnings

## [v0.2.0][] - 2024-08-30

### Changed

- `random_bytes` to use const generics
- Switch the return type of `device_id()` from `u64` to `[u8; 8]`
- Update
  [tasecureapi](https://github.com/rdkcentral/tasecureapi/tree/c1d967c85a36f36c4baa02b1b61ce6ef35fdb6f0)
  to `c1d967c` (SecApi-3.4.0)
- Make fields of `SaKeyExchangeParametersNetflixAuthenticatedDh`, `pub`
- Swap deprecated `NaiveDateTime` APIs in favor of `DateTime<Utc>`

## [v0.1.0][] - 2023-11-22

### Added

- Set
  [tasecureapi](https://github.com/rdkcentral/tasecureapi/tree/d049be2cc95ab0732846426086f291246e1f5ed9)
  submodule to `d049be2`
- Bindings for functions in `sa.h`
- Enable the `BUILD_TESTS` cmake variable to disable the compilation of unit
  tests
- Set `rustfmt` column width to 100
- GitHub workflows for CI and publishing

[unreleased]: https://github.com/rdkcentral/secapi-rust/compare/v0.3.0...HEAD
[v0.3.0]: https://github.com/rdkcentral/secapi-rust/compare/v0.2.2...v0.3.0
[v0.2.2]: https://github.com/rdkcentral/secapi-rust/compare/v0.2.0...v0.2.2
[v0.2.0]: https://github.com/rdkcentral/secapi-rust/compare/v0.1.0...v0.2.0
[v0.1.0]: https://github.com/rdkcentral/secapi-rust/releases/tag/v0.1.0<|MERGE_RESOLUTION|>--- conflicted
+++ resolved
@@ -2,16 +2,12 @@
 
 All notable changes to this project will be documented in this file.
 
-<<<<<<< HEAD
-- Remove the `authors` field from all `Cargo.toml` files
-
-## v0.3.0 (2025-09-04)
-=======
 The format is based on [Keep a Changelog](https://keepachangelog.com/en/1.1.0/),
 and this project adheres to [Semantic Versioning](https://semver.org/spec/v2.0.0.html).
->>>>>>> bb3886d3
 
 ## [Unreleased][]
+
+- Remove the `authors` field from all `Cargo.toml` files
 
 ## [v0.3.0][] - 2025-09-04
 
